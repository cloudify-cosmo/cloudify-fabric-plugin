--- conflicted
+++ resolved
@@ -2,15 +2,9 @@
 
 orbs:
   node: cloudify/public-unittest-orb@1 #orb version
-<<<<<<< HEAD
-  wagonorb: cloudify/wagon-bulder-orb@2.2.0 #orb version
-  releaseorb: cloudify/release-orb@1 #orb version
-  managerorb: cloudify/manager-orb@2.0.1
-=======
   wagonorb: cloudify/wagon-bulder-orb@2.4.0 #orb version
   releaseorb: cloudify/release-orb@1.4.0 #orb version
-  managerorb: cloudify/manager-orb@1
->>>>>>> b3158bb6
+  managerorb: cloudify/manager-orb@2.0.1
 
 checkout:
   post:
